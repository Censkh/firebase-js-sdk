--- conflicted
+++ resolved
@@ -40,11 +40,7 @@
 
   download(): Promise<void> {
     return new Promise<void>((resolve, reject) => {
-<<<<<<< HEAD
-      tmp.dir((err: Error|null, dir: string) => {
-=======
       tmp.dir((err: Error | null, dir: string) => {
->>>>>>> ab2e73d6
         if (err) reject(err);
 
         console.log(`Created temporary directory at [${dir}].`);
