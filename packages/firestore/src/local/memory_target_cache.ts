/**
 * @license
 * Copyright 2017 Google LLC
 *
 * Licensed under the Apache License, Version 2.0 (the "License");
 * you may not use this file except in compliance with the License.
 * You may obtain a copy of the License at
 *
 *   http://www.apache.org/licenses/LICENSE-2.0
 *
 * Unless required by applicable law or agreed to in writing, software
 * distributed under the License is distributed on an "AS IS" BASIS,
 * WITHOUT WARRANTIES OR CONDITIONS OF ANY KIND, either express or implied.
 * See the License for the specific language governing permissions and
 * limitations under the License.
 */

import { SnapshotVersion } from '../core/snapshot_version';
import { TargetIdGenerator } from '../core/target_id_generator';
import { ListenSequenceNumber, TargetId } from '../core/types';
import { DocumentKeySet } from '../model/collections';
import { DocumentKey } from '../model/document_key';
<<<<<<< HEAD
import { assert } from '../util/assert';
=======
import { debugAssert, fail } from '../util/assert';
>>>>>>> a789d74b
import { ObjectMap } from '../util/obj_map';

import { ActiveTargets } from './lru_garbage_collector';
import { MemoryPersistence } from './memory_persistence';
import { PersistenceTransaction } from './persistence';
import { PersistencePromise } from './persistence_promise';
import { ReferenceSet } from './reference_set';
import { TargetCache } from './target_cache';
import { TargetData } from './target_data';
import { Target } from '../core/target';

export class MemoryTargetCache implements TargetCache {
  /**
   * Maps a target to the data about that target
   */
  private targets = new ObjectMap<Target, TargetData>(t => t.canonicalId());

  /** The last received snapshot version. */
  private lastRemoteSnapshotVersion = SnapshotVersion.MIN;
  /** The highest numbered target ID encountered. */
  private highestTargetId: TargetId = 0;
  /** The highest sequence number encountered. */
  private highestSequenceNumber: ListenSequenceNumber = 0;
  /**
   * A ordered bidirectional mapping between documents and the remote target
   * IDs.
   */
  private references = new ReferenceSet();

  private targetCount = 0;

  private targetIdGenerator = TargetIdGenerator.forTargetCache();

  constructor(private readonly persistence: MemoryPersistence) {}

  forEachTarget(
    txn: PersistenceTransaction,
    f: (q: TargetData) => void
  ): PersistencePromise<void> {
    this.targets.forEach((_, targetData) => f(targetData));
    return PersistencePromise.resolve();
  }

  getLastRemoteSnapshotVersion(
    transaction: PersistenceTransaction
  ): PersistencePromise<SnapshotVersion> {
    return PersistencePromise.resolve(this.lastRemoteSnapshotVersion);
  }

  getHighestSequenceNumber(
    transaction: PersistenceTransaction
  ): PersistencePromise<ListenSequenceNumber> {
    return PersistencePromise.resolve(this.highestSequenceNumber);
  }

  allocateTargetId(
    transaction: PersistenceTransaction
  ): PersistencePromise<TargetId> {
    this.highestTargetId = this.targetIdGenerator.next();
    return PersistencePromise.resolve(this.highestTargetId);
  }

  setTargetsMetadata(
    transaction: PersistenceTransaction,
    highestListenSequenceNumber: number,
    lastRemoteSnapshotVersion?: SnapshotVersion
  ): PersistencePromise<void> {
    if (lastRemoteSnapshotVersion) {
      this.lastRemoteSnapshotVersion = lastRemoteSnapshotVersion;
    }
    if (highestListenSequenceNumber > this.highestSequenceNumber) {
      this.highestSequenceNumber = highestListenSequenceNumber;
    }
    return PersistencePromise.resolve();
  }

  private saveTargetData(targetData: TargetData): void {
    this.targets.set(targetData.target, targetData);
    const targetId = targetData.targetId;
    if (targetId > this.highestTargetId) {
      this.targetIdGenerator = new TargetIdGenerator(targetId);
      this.highestTargetId = targetId;
    }
    if (targetData.sequenceNumber > this.highestSequenceNumber) {
      this.highestSequenceNumber = targetData.sequenceNumber;
    }
  }

  addTargetData(
    transaction: PersistenceTransaction,
    targetData: TargetData
  ): PersistencePromise<void> {
    debugAssert(
      !this.targets.has(targetData.target),
      'Adding a target that already exists'
    );
    this.saveTargetData(targetData);
    this.targetCount += 1;
    return PersistencePromise.resolve();
  }

  updateTargetData(
    transaction: PersistenceTransaction,
    targetData: TargetData
  ): PersistencePromise<void> {
    debugAssert(
      this.targets.has(targetData.target),
      'Updating a non-existent target'
    );
    this.saveTargetData(targetData);
    return PersistencePromise.resolve();
  }

  removeTargetData(
    transaction: PersistenceTransaction,
    targetData: TargetData
  ): PersistencePromise<void> {
    debugAssert(this.targetCount > 0, 'Removing a target from an empty cache');
    debugAssert(
      this.targets.has(targetData.target),
      'Removing a non-existent target from the cache'
    );
    this.targets.delete(targetData.target);
    this.references.removeReferencesForId(targetData.targetId);
    this.targetCount -= 1;
    return PersistencePromise.resolve();
  }

  removeTargets(
    transaction: PersistenceTransaction,
    upperBound: ListenSequenceNumber,
    activeTargetIds: ActiveTargets
  ): PersistencePromise<number> {
    let count = 0;
    const removals: Array<PersistencePromise<void>> = [];
    this.targets.forEach((key, targetData) => {
      if (
        targetData.sequenceNumber <= upperBound &&
        activeTargetIds.get(targetData.targetId) === null
      ) {
        this.targets.delete(key);
        removals.push(
          this.removeMatchingKeysForTargetId(transaction, targetData.targetId)
        );
        count++;
      }
    });
    return PersistencePromise.waitFor(removals).next(() => count);
  }

  getTargetCount(
    transaction: PersistenceTransaction
  ): PersistencePromise<number> {
    return PersistencePromise.resolve(this.targetCount);
  }

  getTargetData(
    transaction: PersistenceTransaction,
    target: Target
  ): PersistencePromise<TargetData | null> {
    const targetData = this.targets.get(target) || null;
    return PersistencePromise.resolve(targetData);
  }

  addMatchingKeys(
    txn: PersistenceTransaction,
    keys: DocumentKeySet,
    targetId: TargetId
  ): PersistencePromise<void> {
    this.references.addReferences(keys, targetId);
    const referenceDelegate = this.persistence.referenceDelegate;
    const promises: Array<PersistencePromise<void>> = [];
    if (referenceDelegate) {
      keys.forEach(key => {
        promises.push(referenceDelegate.addReference(txn, key));
      });
    }
    return PersistencePromise.waitFor(promises);
  }

  removeMatchingKeys(
    txn: PersistenceTransaction,
    keys: DocumentKeySet,
    targetId: TargetId
  ): PersistencePromise<void> {
    this.references.removeReferences(keys, targetId);
    const referenceDelegate = this.persistence.referenceDelegate;
    const promises: Array<PersistencePromise<void>> = [];
    if (referenceDelegate) {
      keys.forEach(key => {
        promises.push(referenceDelegate.removeReference(txn, key));
      });
    }
    return PersistencePromise.waitFor(promises);
  }

  removeMatchingKeysForTargetId(
    txn: PersistenceTransaction,
    targetId: TargetId
  ): PersistencePromise<void> {
    this.references.removeReferencesForId(targetId);
    return PersistencePromise.resolve();
  }

  getMatchingKeysForTargetId(
    txn: PersistenceTransaction,
    targetId: TargetId
  ): PersistencePromise<DocumentKeySet> {
    const matchingKeys = this.references.referencesForId(targetId);
    return PersistencePromise.resolve(matchingKeys);
  }

  containsKey(
    txn: PersistenceTransaction,
    key: DocumentKey
  ): PersistencePromise<boolean> {
    return PersistencePromise.resolve(this.references.containsKey(key));
  }
}<|MERGE_RESOLUTION|>--- conflicted
+++ resolved
@@ -20,11 +20,7 @@
 import { ListenSequenceNumber, TargetId } from '../core/types';
 import { DocumentKeySet } from '../model/collections';
 import { DocumentKey } from '../model/document_key';
-<<<<<<< HEAD
-import { assert } from '../util/assert';
-=======
-import { debugAssert, fail } from '../util/assert';
->>>>>>> a789d74b
+import { debugAssert } from '../util/assert';
 import { ObjectMap } from '../util/obj_map';
 
 import { ActiveTargets } from './lru_garbage_collector';
