/**
 * @license
 * Copyright 2020 Google LLC
 *
 * Licensed under the Apache License, Version 2.0 (the "License");
 * you may not use this file except in compliance with the License.
 * You may obtain a copy of the License at
 *
 *   http://www.apache.org/licenses/LICENSE-2.0
 *
 * Unless required by applicable law or agreed to in writing, software
 * distributed under the License is distributed on an "AS IS" BASIS,
 * WITHOUT WARRANTIES OR CONDITIONS OF ANY KIND, either express or implied.
 * See the License for the specific language governing permissions and
 * limitations under the License.
 */

import { registerVersion, _registerComponent } from '@firebase/app-exp';
import { Firestore } from './src/api/database';
import { version } from '../package.json';
import { Component, ComponentType } from '@firebase/component';

import '../src/platform_node/node_init';

export {
  Firestore,
  initializeFirestore,
  getFirestore,
  terminate
} from './src/api/database';

export {
  DocumentReference,
  Query,
  CollectionReference,
  collection,
  doc,
  parent,
  getDoc,
  deleteDoc,
  setDoc,
  updateDoc,
  addDoc
} from './src/api/reference';

// TOOD(firestorelite): Add tests when Queries are usable
export { FieldPath, documentId } from './src/api/field_path';

// TOOD(firestorelite): Add tests when setDoc() is available
export {
  FieldValue,
  deleteField,
  increment,
  arrayRemove,
  arrayUnion,
  serverTimestamp
} from './src/api/field_value';

export { DocumentSnapshot, QueryDocumentSnapshot } from './src/api/snapshot';

export { WriteBatch, writeBatch } from './src/api/write_batch';

<<<<<<< HEAD
export { Transaction, runTransaction } from './src/api/transaction';
=======
export { setLogLevel } from '../src/util/log';
>>>>>>> 8d14d845

export function registerFirestore(): void {
  _registerComponent(
    new Component(
      'firestore/lite',
      container => {
        const app = container.getProvider('app-exp').getImmediate()!;
        return ((app, auth) => new Firestore(app, auth))(
          app,
          container.getProvider('auth-internal')
        );
      },
      ComponentType.PUBLIC
    )
  );
  registerVersion('firestore-lite', version, 'node');
}

registerFirestore();<|MERGE_RESOLUTION|>--- conflicted
+++ resolved
@@ -60,11 +60,9 @@
 
 export { WriteBatch, writeBatch } from './src/api/write_batch';
 
-<<<<<<< HEAD
 export { Transaction, runTransaction } from './src/api/transaction';
-=======
+
 export { setLogLevel } from '../src/util/log';
->>>>>>> 8d14d845
 
 export function registerFirestore(): void {
   _registerComponent(
