/**
 * @license
 * Copyright 2020 Google LLC
 *
 * Licensed under the Apache License, Version 2.0 (the "License");
 * you may not use this file except in compliance with the License.
 * You may obtain a copy of the License at
 *
 *   http://www.apache.org/licenses/LICENSE-2.0
 *
 * Unless required by applicable law or agreed to in writing, software
 * distributed under the License is distributed on an "AS IS" BASIS,
 * WITHOUT WARRANTIES OR CONDITIONS OF ANY KIND, either express or implied.
 * See the License for the specific language governing permissions and
 * limitations under the License.
 */

import { registerVersion, _registerComponent } from '@firebase/app-exp';
import { Firestore } from './src/api/database';
import { version } from '../package.json';
import { Component, ComponentType } from '@firebase/component';

import '../src/platform_node/node_init';

export {
  Firestore,
  initializeFirestore,
  getFirestore
} from './src/api/database';

<<<<<<< HEAD
export { DocumentReference } from './src/api/reference';
=======
// TOOD(firestorelite): Add tests when setDoc() is available
export {
  FieldValue,
  deleteField,
  increment,
  arrayRemove,
  arrayUnion,
  serverTimestamp
} from './src/api/field_value';
>>>>>>> 5c41eab6

export function registerFirestore(): void {
  _registerComponent(
    new Component(
      'firestore/lite',
      container => {
        const app = container.getProvider('app-exp').getImmediate()!;
        return ((app, auth) => new Firestore(app, auth))(
          app,
          container.getProvider('auth-internal')
        );
      },
      ComponentType.PUBLIC
    )
  );
  registerVersion('firestore-lite', version, 'node');
}

registerFirestore();<|MERGE_RESOLUTION|>--- conflicted
+++ resolved
@@ -28,9 +28,8 @@
   getFirestore
 } from './src/api/database';
 
-<<<<<<< HEAD
 export { DocumentReference } from './src/api/reference';
-=======
+
 // TOOD(firestorelite): Add tests when setDoc() is available
 export {
   FieldValue,
@@ -40,7 +39,6 @@
   arrayUnion,
   serverTimestamp
 } from './src/api/field_value';
->>>>>>> 5c41eab6
 
 export function registerFirestore(): void {
   _registerComponent(
