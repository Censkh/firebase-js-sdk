/**
 * @license
 * Copyright 2020 Google LLC
 *
 * Licensed under the Apache License, Version 2.0 (the "License");
 * you may not use this file except in compliance with the License.
 * You may obtain a copy of the License at
 *
 *   http://www.apache.org/licenses/LICENSE-2.0
 *
 * Unless required by applicable law or agreed to in writing, software
 * distributed under the License is distributed on an "AS IS" BASIS,
 * WITHOUT WARRANTIES OR CONDITIONS OF ANY KIND, either express or implied.
 * See the License for the specific language governing permissions and
 * limitations under the License.
 */

<<<<<<< HEAD
import * as firestore from '../index';

import { expect } from 'chai';
=======
import { expect, use } from 'chai';
import * as chaiAsPromised from 'chai-as-promised';
>>>>>>> 07005ecf

import { initializeApp } from '@firebase/app-exp';
import {
  Firestore,
  getFirestore,
  initializeFirestore,
  terminate
} from '../src/api/database';
import {
  withTestCollection,
  withTestDb,
  withTestDbSettings,
  withTestDoc,
  withTestDocAndInitialData
} from './helpers';
import {
  parent,
  collection,
  CollectionReference,
  doc,
  DocumentReference,
  getDoc,
  deleteDoc,
  setDoc,
  addDoc,
  updateDoc
} from '../src/api/reference';
import { FieldPath } from '../src/api/field_path';
import {
  DEFAULT_PROJECT_ID,
  DEFAULT_SETTINGS
} from '../../test/integration/util/settings';
<<<<<<< HEAD
import { writeBatch } from '../src/api/write_batch';
=======
import { expectEqual, expectNotEqual } from '../../test/util/helpers';
import { FieldValue } from '../../src/api/field_value';

use(chaiAsPromised);
>>>>>>> 07005ecf

describe('Firestore', () => {
  it('can provide setting', () => {
    const app = initializeApp(
      { apiKey: 'fake-api-key', projectId: 'test-project' },
      'test-app-initializeFirestore'
    );
    const fs1 = initializeFirestore(app, { host: 'localhost', ssl: false });
    expect(fs1).to.be.an.instanceOf(Firestore);
  });

  it('returns same instance', () => {
    const app = initializeApp(
      { apiKey: 'fake-api-key', projectId: 'test-project' },
      'test-app-getFirestore'
    );
    const fs1 = getFirestore(app);
    const fs2 = getFirestore(app);
    expect(fs1 === fs2).to.be.true;
  });

  it('cannot call initializeFirestore() twice', () => {
    const app = initializeApp(
      { apiKey: 'fake-api-key', projectId: 'test-project' },
      'test-app-initializeFirestore-twice'
    );
    initializeFirestore(app, { host: 'localhost', ssl: false });
    expect(() => {
      initializeFirestore(app, { host: 'localhost', ssl: false });
    }).to.throw(
      'Firestore has already been started and its settings can no longer be changed.'
    );
  });

  it('cannot use once terminated', () => {
    const app = initializeApp(
      { apiKey: 'fake-api-key', projectId: 'test-project' },
      'test-app-terminated'
    );
    const firestore = initializeFirestore(app, {
      host: 'localhost',
      ssl: false
    });

    // We don't await the Promise. Any operation enqueued after should be
    // rejected.
    // eslint-disable-next-line @typescript-eslint/no-floating-promises
    terminate(firestore);

    return expect(
      getDoc(doc(firestore, 'coll/doc'))
    ).to.be.eventually.rejectedWith('The client has already been terminated.');
  });

  it('can call terminate() multiple times', () => {
    const app = initializeApp(
      { apiKey: 'fake-api-key', projectId: 'test-project' },
      'test-app-multi-terminate'
    );
    const firestore = initializeFirestore(app, {
      host: 'localhost',
      ssl: false
    });

    return terminate(firestore).then(() => terminate(firestore));
  });
});

describe('doc', () => {
  it('can provide name', () => {
    return withTestDb(db => {
      const result = doc(db, 'coll/doc');
      expect(result).to.be.an.instanceOf(DocumentReference);
      expect(result.id).to.equal('doc');
      expect(result.path).to.equal('coll/doc');
    });
  });

  it('validates path', () => {
    return withTestDb(db => {
      expect(() => doc(db, 'coll')).to.throw(
        'Invalid document path (coll). Path points to a collection.'
      );
      expect(() => doc(db, '')).to.throw(
        'Function doc() requires its second argument to be of type non-empty string, but it was: ""'
      );
      expect(() => doc(collection(db, 'coll'), 'doc/coll')).to.throw(
        'Invalid document path (coll/doc/coll). Path points to a collection.'
      );
      expect(() => doc(db, 'coll//doc')).to.throw(
        'Invalid path (coll//doc). Paths must not contain // in them.'
      );
    });
  });

  it('supports AutoId', () => {
    return withTestDb(db => {
      const coll = collection(db, 'coll');
      const ref = doc(coll);
      expect(ref.id.length).to.equal(20);
    });
  });
});

describe('collection', () => {
  it('can provide name', () => {
    return withTestDb(db => {
      const result = collection(db, 'coll/doc/subcoll');
      expect(result).to.be.an.instanceOf(CollectionReference);
      expect(result.id).to.equal('subcoll');
      expect(result.path).to.equal('coll/doc/subcoll');
    });
  });

  it('validates path', () => {
    return withTestDb(db => {
      expect(() => collection(db, 'coll/doc')).to.throw(
        'Invalid collection path (coll/doc). Path points to a document.'
      );
      // TODO(firestorelite): Explore returning a more helpful message
      // (e.g. "Empty document paths are not supported.")
      expect(() => collection(doc(db, 'coll/doc'), '')).to.throw(
        'Function doc() requires its second argument to be of type non-empty string, but it was: ""'
      );
      expect(() => collection(doc(db, 'coll/doc'), 'coll/doc')).to.throw(
        'Invalid collection path (coll/doc/coll/doc). Path points to a document.'
      );
    });
  });
});

describe('parent', () => {
  it('returns CollectionReferences for DocumentReferences', () => {
    return withTestDb(db => {
      const coll = collection(db, 'coll/doc/coll');
      const result = parent(coll);
      expect(result).to.be.an.instanceOf(DocumentReference);
      expect(result!.path).to.equal('coll/doc');
    });
  });

  it('returns DocumentReferences for CollectionReferences', () => {
    return withTestDb(db => {
      const coll = doc(db, 'coll/doc');
      const result = parent(coll);
      expect(result).to.be.an.instanceOf(CollectionReference);
      expect(result.path).to.equal('coll');
    });
  });

  it('returns null for root collection', () => {
    return withTestDb(db => {
      const coll = collection(db, 'coll');
      const result = parent(coll);
      expect(result).to.be.null;
    });
  });
});

describe('getDoc()', () => {
  it('can get a non-existing document', () => {
    return withTestDoc(async docRef => {
      const docSnap = await getDoc(docRef);
      expect(docSnap.exists()).to.be.false;
    });
  });

  it('can get an existing document', () => {
    return withTestDocAndInitialData({ val: 1 }, async docRef => {
      const docSnap = await getDoc(docRef);
      expect(docSnap.exists()).to.be.true;
    });
  });
});

/**
 * Shared test class that is used to verify the WriteBatch, Transaction and
 * DocumentReference-based mutation API.
 */
interface MutationTester {
  set<T>(documentRef: firestore.DocumentReference<T>, data: T): Promise<void>;
  set<T>(
    documentRef: firestore.DocumentReference<T>,
    data: Partial<T>,
    options: firestore.SetOptions
  ): Promise<void>;
  update(
    documentRef: firestore.DocumentReference<unknown>,
    data: firestore.UpdateData
  ): Promise<void>;
  update(
    documentRef: firestore.DocumentReference<unknown>,
    field: string | firestore.FieldPath,
    value: unknown,
    ...moreFieldsAndValues: unknown[]
  ): Promise<void>;
  delete(documentRef: firestore.DocumentReference<unknown>): Promise<void>;
}

genericMutationTests({
  set: setDoc,
  update: updateDoc,
  delete: deleteDoc
});

describe('WriteBatch', () => {
  class WriteBatchTester implements MutationTester {
    delete(ref: firestore.DocumentReference<unknown>): Promise<void> {
      const batch = writeBatch(ref.firestore);
      batch.delete(ref);
      return batch.commit();
    }

    set<T>(
      ref: firestore.DocumentReference<T>,
      data: T | Partial<T>,
      options?: firestore.SetOptions
    ): Promise<void> {
      const batch = writeBatch(ref.firestore);
      // TODO(mrschmidt): Find a way to remove the `any` cast here
      // eslint-disable-next-line @typescript-eslint/no-explicit-any
      (batch.set as any).apply(batch, Array.from(arguments));
      return batch.commit();
    }

    update(
      ref: firestore.DocumentReference<unknown>,
      dataOrField: firestore.UpdateData | string | firestore.FieldPath,
      value?: unknown,
      ...moreFieldsAndValues: unknown[]
    ): Promise<void> {
      const batch = writeBatch(ref.firestore);
      // TODO(mrschmidt): Find a way to remove the `any` cast here
      // eslint-disable-next-line @typescript-eslint/no-explicit-any
      (batch.update as any).apply(batch, Array.from(arguments));
      return batch.commit();
    }
  }

  genericMutationTests(new WriteBatchTester());

  it('can add multiple operations', () => {
    return withTestCollection(async coll => {
      const batch = writeBatch(coll.firestore);
      batch.set(doc(coll), { doc: 1 });
      batch.set(doc(coll), { doc: 2 });
      await batch.commit();

      // TODO(firestorelite): Verify collection contents once getQuery is added
    });
  });

  it('cannot add write after commit', () => {
    return withTestDoc(async doc => {
      const batch = writeBatch(doc.firestore);
      batch.set(doc, { doc: 1 });
      const op = batch.commit();
      expect(() => batch.delete(doc)).to.throw(
        'A write batch can no longer be used after commit() has been called.'
      );
      await op;
      expect(() => batch.delete(doc)).to.throw(
        'A write batch can no longer be used after commit() has been called.'
      );
    });
  });
});

function genericMutationTests(op: MutationTester): void {
  const setDoc = op.set;
  const updateDoc = op.update;
  const deleteDoc = op.delete;

  describe('delete', () => {
    it('can delete a non-existing document', () => {
      return withTestDoc(docRef => deleteDoc(docRef));
    });

    it('can delete an existing document', () => {
      return withTestDoc(async docRef => {
        await setDoc(docRef, {});
        await deleteDoc(docRef);
        const docSnap = await getDoc(docRef);
        expect(docSnap.exists()).to.be.false;
      });
    });
  });

  describe('set', () => {
    it('can set a new document', () => {
      return withTestDoc(async docRef => {
        await setDoc(docRef, { val: 1 });
        const docSnap = await getDoc(docRef);
        expect(docSnap.data()).to.deep.equal({ val: 1 });
      });
    });

    it('can merge a document', () => {
      return withTestDocAndInitialData({ foo: 1 }, async docRef => {
        await setDoc(docRef, { bar: 2 }, { merge: true });
        const docSnap = await getDoc(docRef);
        expect(docSnap.data()).to.deep.equal({ foo: 1, bar: 2 });
      });
    });

    it('can merge a document with mergeFields', () => {
      return withTestDocAndInitialData({ foo: 1 }, async docRef => {
        await setDoc(
          docRef,
          { foo: 'ignored', bar: 2, baz: { foobar: 3 } },
          { mergeFields: ['bar', new FieldPath('baz', 'foobar')] }
        );
        const docSnap = await getDoc(docRef);
        expect(docSnap.data()).to.deep.equal({
          foo: 1,
          bar: 2,
          baz: { foobar: 3 }
        });
      });
    });

    it('throws when user input fails validation', () => {
      return withTestDoc(async docRef => {
        expect(() => setDoc(docRef, { val: undefined })).to.throw(
          /Function .* called with invalid data. Unsupported field value: undefined \(found in field val\)/
        );
      });
    });

    it("can ignore 'undefined'", () => {
      return withTestDbSettings(
        DEFAULT_PROJECT_ID,
        { ...DEFAULT_SETTINGS, ignoreUndefinedProperties: true },
        async db => {
          const docRef = doc(collection(db, 'test-collection'));
          await setDoc(docRef, { val: undefined });
          const docSnap = await getDoc(docRef);
          expect(docSnap.data()).to.deep.equal({});
        }
      );
    });
  });

  describe('update', () => {
    it('can update a document', () => {
      return withTestDocAndInitialData({ foo: 1, bar: 1 }, async docRef => {
        await updateDoc(docRef, { foo: 2, baz: 2 });
        const docSnap = await getDoc(docRef);
        expect(docSnap.data()).to.deep.equal({ foo: 2, bar: 1, baz: 2 });
      });
    });

    it('can update a document (using varargs)', () => {
      return withTestDocAndInitialData({ foo: 1, bar: 1 }, async docRef => {
        await updateDoc(docRef, 'foo', 2, new FieldPath('baz'), 2);
        const docSnap = await getDoc(docRef);
        expect(docSnap.data()).to.deep.equal({ foo: 2, bar: 1, baz: 2 });
      });
    });

    it('throws when user input fails validation', () => {
      return withTestDoc(async docRef => {
        expect(() => updateDoc(docRef, { val: undefined })).to.throw(
          /Function .* called with invalid data. Unsupported field value: undefined \(found in field val\)/
        );
      });
    });
  });
}

describe('addDoc()', () => {
  it('can add a document', () => {
    return withTestCollection(async collRef => {
      const docRef = await addDoc(collRef, { val: 1 });
      const docSnap = await getDoc(docRef);
      expect(docSnap.data()).to.deep.equal({ val: 1 });
    });
  });

  it('throws when user input fails validation', () => {
    return withTestCollection(async collRef => {
      expect(() => addDoc(collRef, { val: undefined })).to.throw(
        'Function addDoc() called with invalid data. Unsupported field value: undefined (found in field val)'
      );
    });
  });
});

describe('DocumentSnapshot', () => {
  it('can represent missing data', () => {
    return withTestDoc(async docRef => {
      const docSnap = await getDoc(docRef);
      expect(docSnap.exists()).to.be.false;
      expect(docSnap.data()).to.be.undefined;
    });
  });

  it('can return data', () => {
    return withTestDocAndInitialData({ foo: 1 }, async docRef => {
      const docSnap = await getDoc(docRef);
      expect(docSnap.exists()).to.be.true;
      expect(docSnap.data()).to.deep.equal({ foo: 1 });
    });
  });

  it('can return single field', () => {
    return withTestDocAndInitialData({ foo: 1, bar: 2 }, async docRef => {
      const docSnap = await getDoc(docRef);
      expect(docSnap.get('foo')).to.equal(1);
      expect(docSnap.get(new FieldPath('bar'))).to.equal(2);
    });
  });

  it('can return nested field', () => {
    return withTestDocAndInitialData({ foo: { bar: 1 } }, async docRef => {
      const docSnap = await getDoc(docRef);
      expect(docSnap.get('foo.bar')).to.equal(1);
      expect(docSnap.get(new FieldPath('foo', 'bar'))).to.equal(1);
    });
  });

  it('is properly typed', () => {
    return withTestDocAndInitialData({ foo: 1 }, async docRef => {
      const docSnap = await getDoc(docRef);
      let documentData = docSnap.data()!; // "data" is typed as nullable
      if (docSnap.exists()) {
        documentData = docSnap.data(); // "data" is typed as non-null
      }
      expect(documentData).to.deep.equal({ foo: 1 });
    });
  });
});

// TODO(firestorelite): Add converter tests
describe('deleteDoc()', () => {
  it('can delete a non-existing document', () => {
    return withTestDoc(docRef => deleteDoc(docRef));
  });
});

// TODO(firestorelite): Expand test coverage once we can write docs
describe('FieldValue', () => {
  it('support equality checking with isEqual()', () => {
    expectEqual(FieldValue.delete(), FieldValue.delete());
    expectEqual(FieldValue.serverTimestamp(), FieldValue.serverTimestamp());
    expectNotEqual(FieldValue.delete(), FieldValue.serverTimestamp());
    // TODO(firestorelite): Add test when field value is available
    //expectNotEqual(FieldValue.delete(), documentId());
  });

  it('support instanceof checks', () => {
    expect(FieldValue.delete()).to.be.an.instanceOf(FieldValue);
    expect(FieldValue.serverTimestamp()).to.be.an.instanceOf(FieldValue);
    expect(FieldValue.increment(1)).to.be.an.instanceOf(FieldValue);
    expect(FieldValue.arrayUnion('a')).to.be.an.instanceOf(FieldValue);
    expect(FieldValue.arrayRemove('a')).to.be.an.instanceOf(FieldValue);
  });
});<|MERGE_RESOLUTION|>--- conflicted
+++ resolved
@@ -15,16 +15,12 @@
  * limitations under the License.
  */
 
-<<<<<<< HEAD
 import * as firestore from '../index';
 
-import { expect } from 'chai';
-=======
+import { initializeApp } from '@firebase/app-exp';
 import { expect, use } from 'chai';
 import * as chaiAsPromised from 'chai-as-promised';
->>>>>>> 07005ecf
-
-import { initializeApp } from '@firebase/app-exp';
+
 import {
   Firestore,
   getFirestore,
@@ -55,14 +51,11 @@
   DEFAULT_PROJECT_ID,
   DEFAULT_SETTINGS
 } from '../../test/integration/util/settings';
-<<<<<<< HEAD
 import { writeBatch } from '../src/api/write_batch';
-=======
 import { expectEqual, expectNotEqual } from '../../test/util/helpers';
 import { FieldValue } from '../../src/api/field_value';
 
 use(chaiAsPromised);
->>>>>>> 07005ecf
 
 describe('Firestore', () => {
   it('can provide setting', () => {
