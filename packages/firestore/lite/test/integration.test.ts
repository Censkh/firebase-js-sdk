--- conflicted
+++ resolved
@@ -172,14 +172,13 @@
   // TODO(firestorelite): Expand test coverage once we can write docs
 });
 
-<<<<<<< HEAD
 describe('deleteDoc()', () => {
   it('can delete a non-existing document', () => {
     return withTestDoc(docRef => deleteDoc(docRef));
   });
+});
 
-  // TODO(firestorelite): Expand test coverage once we can write docs
-=======
+// TODO(firestorelite): Expand test coverage once we can write docs
 describe('FieldValue', () => {
   it('support equality checking with isEqual()', () => {
     expectEqual(FieldValue.delete(), FieldValue.delete());
@@ -196,5 +195,4 @@
     expect(FieldValue.arrayUnion('a')).to.be.an.instanceOf(FieldValue);
     expect(FieldValue.arrayRemove('a')).to.be.an.instanceOf(FieldValue);
   });
->>>>>>> 6f8521a9
 });