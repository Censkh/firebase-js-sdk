--- conflicted
+++ resolved
@@ -523,11 +523,7 @@
  * throws if an Uint8Array is passed.
  */
 export function stringFromBase64String(value?: string | Uint8Array): string {
-<<<<<<< HEAD
-  assert(
-=======
   debugAssert(
->>>>>>> a789d74b
     value === undefined || typeof value === 'string',
     'Can only decode base64 encoded strings'
   );
